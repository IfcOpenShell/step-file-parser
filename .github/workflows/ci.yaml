name: CI
on: [push, pull_request]

jobs:
  test:
    runs-on: ubuntu-latest

    steps:
      - name: Check out repository code
        uses: actions/checkout@v4

      - name: Setup Python
        uses: actions/setup-python@v5
        with:
          python-version: "3.x"

      - name: Install dependencies
        run: |
<<<<<<< HEAD
          python3 -m pip install -r requirements.in pytest
=======
          python3 -m pip install pytest lark-parser
>>>>>>> 1a21ce07

      - name: Run test suite
        run: |
          pytest<|MERGE_RESOLUTION|>--- conflicted
+++ resolved
@@ -16,11 +16,7 @@
 
       - name: Install dependencies
         run: |
-<<<<<<< HEAD
           python3 -m pip install -r requirements.in pytest
-=======
-          python3 -m pip install pytest lark-parser
->>>>>>> 1a21ce07
 
       - name: Run test suite
         run: |
